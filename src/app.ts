--- conflicted
+++ resolved
@@ -23,12 +23,8 @@
     directives: {
       defaultSrc: ["'self'"],
       styleSrc: ["'self'", "'unsafe-inline'", "https://cdnjs.cloudflare.com"],
-<<<<<<< HEAD
       scriptSrc: ["'self'", "'unsafe-inline'", "https://cdn.jsdelivr.net", "https://cdnjs.cloudflare.com"],
-=======
-      scriptSrc: ["'self'", "'unsafe-inline'"],
       scriptSrcAttr: ["'unsafe-inline'"],
->>>>>>> a5967d22
       fontSrc: ["'self'", "https://cdnjs.cloudflare.com"],
       connectSrc: ["'self'"]
     },
